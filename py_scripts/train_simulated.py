########################################################################
# Author(s):    Shubh Gupta, Ashwin Kanhere
# Date:         21 September 2021
# Desc:         Train a DNN to output position corrections for simulated
#               measurements
########################################################################
import sys, os, csv, datetime
from typing import Dict
parent_directory = os.path.split(os.getcwd())[0]
src_directory = os.path.join(parent_directory, 'src')
data_directory = os.path.join(parent_directory, 'data')
ephemeris_data_directory = os.path.join(data_directory, 'ephemeris')
sys.path.insert(0, src_directory)
from mpl_toolkits.mplot3d import Axes3D
from sklearn.preprocessing import StandardScaler
import matplotlib.pyplot as plt # plotting
import numpy as np # linear algebra
import pandas as pd # data processing, CSV file I/O (e.g. pd.read_csv)
import torch
from torch.utils.data import DataLoader
import torch.nn.functional as F
import torch.nn as nn
from tqdm import tqdm
from torch.utils.tensorboard import SummaryWriter
import hydra
from omegaconf import DictConfig, OmegaConf

import gnss_lib.coordinates as coord
import gnss_lib.read_nmea as nmea
import gnss_lib.utils as utils 
import gnss_lib.solve_pos as solve_pos
from correction_network.dataset import Sim_GNSS_Dataset_Snap as Sim_GNSS_Dataset

from correction_network.networks import Net_Snapshot, DeepSetModel


def collate_feat(batch):
    sorted_batch = sorted(batch, key=lambda x: x['features'].shape[0], reverse=True)
    features = [x['features'] for x in sorted_batch]
    features_padded = torch.nn.utils.rnn.pad_sequence(features)
    L, N, dim = features_padded.size()
    pad_mask = np.zeros((N, L))
    for i, x in enumerate(features):
        pad_mask[i, len(x):] = 1 #TODO: Change len(x) to last non-zero entry
    pad_mask = torch.Tensor(pad_mask).bool()
    correction = torch.Tensor([x['true_correction'] for x in sorted_batch])
    guess = torch.Tensor([x['guess'] for x in sorted_batch])
    retval = {
            'features': features_padded,
            'true_correction': correction,
            'guess': guess
        }
    return retval, pad_mask

def test_eval(val_loader, net, loss_func):
    # VALIDATION EVALUATION
    stats_val = []
    loss_val = 0
    generator = iter(val_loader)
    for i in tqdm(range(100), desc='test', leave=False):
        try:
            sample_batched = next(generator)
        except StopIteration:
            generator = iter(val_loader)
            sample_batched = next(generator)
        _sample_batched, pad_mask = sample_batched
    #         feat_pack = torch.nn.utils.rnn.pack_padded_sequence(_sample_batched['features'], x_lengths)
        x = _sample_batched['features'].float().cuda()
        y = _sample_batched['true_correction'].float().cuda()
        pad_mask = pad_mask.cuda()
        pred_correction = net(x, pad_mask=pad_mask)
        loss = loss_func(pred_correction, y)
        loss_val += loss
        stats_val.append((y-pred_correction).cpu().detach().numpy())
    return np.mean(np.abs(np.array(stats_val)), axis=0), loss_val/len(stats_val)

@hydra.main(config_path="../config", config_name="train_conf")
def main(config: DictConfig) -> None:
    # TODO: Use config for data_config with same parameters
    data_config = {
    "root": os.path.join(data_directory, config.data_path),
    "measurement_dir" : "gnss_measurements",
    # "initialization_dir" : "initialization_data",
    "use_biases": config.use_biases,
    "max_open_files": 32,
    "guess_range": [config.pos_range_xy, config.pos_range_xy, config.pos_range_z, config.clk_range, config.vel_range_xy, config.vel_range_xy, config.vel_range_z, config.clkd_range],
<<<<<<< HEAD
    "use_biases": config.use_biases
=======
        #TODO: Add all required parameters to the data_config file. Maybe set up data_config in train_conf.yaml?
>>>>>>> ae8e0d4d
    }

    dataset = Sim_GNSS_Dataset(data_config)


    train_set, val_set = torch.utils.data.random_split(dataset, [int(config.frac*len(dataset)), len(dataset) - int(config.frac*len(dataset))])
    dataloader = DataLoader(train_set, batch_size=config.batch_size,
                            shuffle=True, num_workers=config.num_workers, collate_fn=collate_feat)
    val_loader = DataLoader(val_set, batch_size=1, 
                            shuffle=False, num_workers=0, collate_fn=collate_feat)

    print('Initializing network: ', config.model_name)
    if config.model_name == "set_transformer":
        net = Net_Snapshot(train_set[0]['features'].size()[1], 1, len(train_set[0]['true_correction']))     # define the network
    elif config.model_name == "deepsets":
        net = DeepSetModel(train_set[0]['features'].size()[1], len(train_set[0]['true_correction']))
    else:
        raise ValueError('This model is not supported yet!')
    net.cuda()

    optimizer = torch.optim.Adam(net.parameters(), config.learning_rate)
    loss_func = torch.nn.MSELoss()
    count = 0
    fname = config.prefix + datetime.datetime.now().strftime('%Y-%m-%d_%H-%M-%S')
    writer = SummaryWriter(os.path.join(data_directory, 'runs', fname))


    min_acc = 1000000
    for epoch in range(config.N_train_epochs):
        # TRAIN Phase
        net.train()
        for i, sample_batched in enumerate(dataloader):
            _sample_batched, pad_mask = sample_batched
            
            x = _sample_batched['features'].float().cuda()
            y = _sample_batched['true_correction'].float().cuda()
            pad_mask = pad_mask.cuda()
            pred_correction = net(x, pad_mask=pad_mask)
            loss = loss_func(pred_correction, y)

            writer.add_scalar("Loss/train", loss, count)
                
            count += 1    
            
            optimizer.zero_grad()   # clear gradients for next train
            loss.backward()         # backpropagation, compute gradients
            optimizer.step()        # apply gradients
        # TEST Phase
        net.eval()
        mean_acc, test_loss = test_eval(val_loader, net, loss_func)
        writer.add_scalar("Loss/test", test_loss, epoch)
        for j in range(len(mean_acc[0])):
            writer.add_scalar("Metrics/Acc_"+str(j), mean_acc[0, j], epoch)
        if np.sum(mean_acc) < min_acc:
            min_acc = np.sum(mean_acc)
            torch.save(net.state_dict(), os.path.join(data_directory, 'weights', fname))
        print('Training done for ', epoch)

if __name__=="__main__":
    main()<|MERGE_RESOLUTION|>--- conflicted
+++ resolved
@@ -84,11 +84,7 @@
     "use_biases": config.use_biases,
     "max_open_files": 32,
     "guess_range": [config.pos_range_xy, config.pos_range_xy, config.pos_range_z, config.clk_range, config.vel_range_xy, config.vel_range_xy, config.vel_range_z, config.clkd_range],
-<<<<<<< HEAD
     "use_biases": config.use_biases
-=======
-        #TODO: Add all required parameters to the data_config file. Maybe set up data_config in train_conf.yaml?
->>>>>>> ae8e0d4d
     }
 
     dataset = Sim_GNSS_Dataset(data_config)
